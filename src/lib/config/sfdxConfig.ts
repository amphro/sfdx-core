/*
 * Copyright (c) 2016, salesforce.com, inc.
 * All rights reserved.
 * Licensed under the BSD 3-Clause license.
 * For full license text, see LICENSE.txt file in the repo root  or https://opensource.org/licenses/BSD-3-Clause
 */

'use strict';

// Node
import { homedir as osHomedir } from 'os';
import { isNil as _isNil } from 'lodash';
import { Messages } from '../messages';
import { ConfigFile } from './configFile';
import { SfdxUtil } from '../util';
import { SfdxError } from '../sfdxError';
import { ProjectDir } from '../projectDir';

const SFDX_CONFIG_FILE_NAME = 'sfdx-config.json';

/**
 * Internal helper to validate the ENOENT error type.
 * @param err - The error object to check.
 * @returns {Object} The contents object bound to "this"
 * @throws re-throws all other errors.
 * @private
 */
const _checkEnoent = function(err) {
    if (err.code === 'ENOENT') {
        this.contents = {};
        return this.contents;
    } else {
        throw err;
    }
};

/**
 * Interface for meta information about config properties
 */
export interface ConfigPropertyMeta {

    /**
     *  The config property name
     */
    key: string;

    /**
     *  Reference to the config data input validation
     */
    input?: ConfigPropertyMetaInput;

    /**
     *  True if the property should be indirectly hidden from the user.
     */
    hidden?: boolean;
}

/**
 * Config property input validation
 */
export interface ConfigPropertyMetaInput {

    /**
     * Test if the input value is valid.
     * @param value - the input value
     * @returns - {boolean} Returns true if the input data is valid.
     */
    validator: (value) => {};

    /**
     * The message to return in the error if the validation fails.
     */
    failedMessage: string;
}

export const enum OrgType {
    /**
<<<<<<< HEAD
     * Username associated with the default dev hub
=======
     * Username associated with the default dev hub org
     * @type {string}
>>>>>>> 31491407
     */
    DEFAULT_DEV_HUB_USERNAME = 'defaultdevhubusername',

    /**
<<<<<<< HEAD
     * Username associate with the default scratchOrg
=======
     * Username associate with the default org
     * @type {string}
>>>>>>> 31491407
     */
    DEFAULT_USERNAME = 'defaultusername'
}

/**
 * More Sfdx specific implementation of ConfigFile.
 */
export class SfdxConfig extends ConfigFile {

    /**
     * A function to retrieve the sfdx project root.
     * @callback rootPathRetriever
     * @param {boolean} isGlobal True for a global config. False for a local config.
     * @returns {Promise<string>} The property.
     */

    /**
     * Static initializer
     * @param {boolean} isGlobal - True of the returned config is a global config. False for local.
     * @param {rootPathRetriever} rootPathRetriever - A function to retrieve the sfdx project root.
     * @returns {Promise<SfdxConfig>} - A global or local config object
     */
    public static async create(isGlobal: boolean = true,
                               rootPathRetriever?: (isGlobal: boolean) => Promise<string>): Promise<SfdxConfig> {

        if (!SfdxConfig.messages) {
            SfdxConfig.messages = Messages.loadMessages('sfdx-core', 'config');
        }

        if (!SfdxConfig.allowedProperties) {
            SfdxConfig.allowedProperties = [
                {
                    key: 'instanceUrl',
                    input: {
                        // If a value is provided validate it otherwise no value is unset.
                        validator: (value) => _isNil(value) || SfdxUtil.isSalesforceDomain(value),
                        failedMessage: SfdxConfig.messages.getMessage('invalidInstanceUrl')
                    }
                },
                {
                    key: 'apiVersion',
                    hidden: true,
                    input: {
                        // If a value is provided validate it otherwise no value is unset.
                        validator: (value) => _isNil(value) || /[1-9]\d\.0/.test(value),
                        failedMessage: SfdxConfig.messages.getMessage('invalidApiVersion')
                    }
                },
                { key: OrgType.DEFAULT_DEV_HUB_USERNAME },
                { key: OrgType.DEFAULT_USERNAME }
            ];
        }

        return rootPathRetriever ?
            new SfdxConfig(await rootPathRetriever(isGlobal) , isGlobal) :
            new SfdxConfig(await SfdxConfig.getRootFolder(isGlobal) , isGlobal);
    }

    /**
     * @returns {ConfigPropertyMeta[]} Returns an object representing the supported allowed properties.
     */
    public static getAllowedProperties(): ConfigPropertyMeta[] {
        if (!SfdxConfig.allowedProperties) {
            throw new SfdxError('SfdxConfig meta information has not been initialized. Use SfdxConfigcreate()');
        }
        return SfdxConfig.allowedProperties;
    }

    /**
     * The value of a supported config property
     * @param {boolean} isGlobal - True for a global config. False for a local config.
     * @param {string} propertyName - The name of the property to set
     * @param {string | boolean} value - The property value
     * @param {rootPathRetriever} rootPathRetriever A function to retrieve the sfdx project root.
     * @returns {Promise<object>}
     */
    public static async setPropertyValue(isGlobal: boolean, propertyName: string, value?: string | boolean,
                                         rootPathRetriever?: (isGlobal: boolean) => Promise<string>) {

        const rootFolder = rootPathRetriever ?
            await rootPathRetriever(isGlobal) : await SfdxConfig.getRootFolder(isGlobal);

        const config = new SfdxConfig(rootFolder, isGlobal);

        const content = await config.read();

        if (_isNil(value)) {
            delete content[propertyName];
        } else {
            content[propertyName] = value;
        }

        return config.write(content);
    }

    /**
     * Clear all the configured properties both local and global
     * @returns {Promise<void>}
     */
    public static async clear(): Promise<void> {
        let config  = await SfdxConfig.create(true);
        await config.write({});

        config = await SfdxConfig.create(false);
        await config.write({});
    }

    private static allowedProperties: ConfigPropertyMeta[];
    private static messages: Messages;

    /**
     * Helper used to determined what the local and global folder point to.
     * @param {boolean} isGlobal - True if the config should be global. False for local.
     * @returns {Promise<string>} - The filepath of the root folder.
     */
    public static async getRootFolder(isGlobal: boolean): Promise<string> {
        return isGlobal ? osHomedir() : await ProjectDir.getPath();
    }

    /**
     * Constructor
     * @param {string} rootFolder - The root folder to use and if the root folder is the global config dir.
     * @param {boolean} isGlobal - True for a global config false for a local config.
     */
    protected constructor(rootFolder: string, isGlobal: boolean) {
        super(rootFolder, SFDX_CONFIG_FILE_NAME, isGlobal, true);
    }

    /**
     * @returns {Promise<object>} Read, assign, and return the config contents.
     */
    public async read(): Promise<object> {
        try {
            await this.setContents(await SfdxUtil.readJSON(this.path, false));
            return this.getContents();
        } catch (err) {
            _checkEnoent.call(this, err);
        }
    }

    /**
     * Sets a value for a property
     * @param {string} propertyName - The property to set.
     * @param {string | boolean} value - The value of the property
     * @returns {Promise<void>}
     */
    public async setPropertyValue(propertyName: string, value: string | boolean) {

        const property = SfdxConfig.allowedProperties.find((allowedProp) => allowedProp.key === propertyName);
        if (!property) {
            throw SfdxError.create('sfdx-core', 'config', 'UnknownConfigKey', [propertyName]);
        }
        if (property.input) {
            if (property.input && property.input.validator(value)) {
                this.contents[property.key] = value;
            } else {
                throw SfdxError.create('sfdx-core', 'config', 'invalidConfigValue', [property.input.failedMessage]);
            }
        } else {
            this.contents[property.key] = value;
        }
    }
}

/**
 * Supported Org Default Types
 * @type {object}
 */
export const ORG_DEFAULT = {
<<<<<<< HEAD
    DEVHUB: OrgType.DEFAULT_DEV_HUB_USERNAME,
    USERNAME: OrgType.DEFAULT_USERNAME,
=======
    /** {string} Default Developer Hub Username */
    DEVHUB: SfdxConfig.DEFAULT_DEV_HUB_USERNAME,
    /** {string} Default Username */
    USERNAME: SfdxConfig.DEFAULT_USERNAME,
>>>>>>> 31491407

    /**
     * List the Org defaults
     * @returns {stringp[]} List of default orgs
     */
    list() {
        return [ORG_DEFAULT.DEVHUB, ORG_DEFAULT.USERNAME];
    }
};<|MERGE_RESOLUTION|>--- conflicted
+++ resolved
@@ -75,30 +75,22 @@
 
 export const enum OrgType {
     /**
-<<<<<<< HEAD
      * Username associated with the default dev hub
-=======
+     */
+    DEFAULT_DEV_HUB_USERNAME = 'defaultdevhubusername',
+
+    /**
      * Username associated with the default dev hub org
      * @type {string}
->>>>>>> 31491407
-     */
-    DEFAULT_DEV_HUB_USERNAME = 'defaultdevhubusername',
-
-    /**
-<<<<<<< HEAD
-     * Username associate with the default scratchOrg
-=======
+     */
+    DEFAULT_USERNAME = 'defaultusername'
+}
+
+    /**
      * Username associate with the default org
      * @type {string}
->>>>>>> 31491407
-     */
-    DEFAULT_USERNAME = 'defaultusername'
-}
-
-/**
- * More Sfdx specific implementation of ConfigFile.
- */
-export class SfdxConfig extends ConfigFile {
+     */
+    public static readonly DEFAULT_USERNAME = 'defaultusername';
 
     /**
      * A function to retrieve the sfdx project root.
@@ -260,15 +252,10 @@
  * @type {object}
  */
 export const ORG_DEFAULT = {
-<<<<<<< HEAD
-    DEVHUB: OrgType.DEFAULT_DEV_HUB_USERNAME,
-    USERNAME: OrgType.DEFAULT_USERNAME,
-=======
     /** {string} Default Developer Hub Username */
     DEVHUB: SfdxConfig.DEFAULT_DEV_HUB_USERNAME,
     /** {string} Default Username */
     USERNAME: SfdxConfig.DEFAULT_USERNAME,
->>>>>>> 31491407
 
     /**
      * List the Org defaults
