{
  "name": "@salesforce/core",
  "version": "0.16.16",
  "description": "Core libraries to interact with SFDX projects, orgs, and APIs.",
  "main": "dist/exported",
  "license": "BSD-3-Clause",
  "scripts": {
    "typings": "node_modules/.bin/tsc -p typings/tsconfig.json",
    "lint": "node_modules/.bin/tslint -p .",
    "lint-report": "npm run lint -- -t checkstyle -o checkstyle.xml",
    "clean": "scripts/clean.js",
    "compile": "node_modules/.bin/tsc -p ./tsconfig.json",
    "build": "npm run clean && npm run lint && npm run compile && npm run docgen",
    "watch": "tsc -w -p tsconfig.json",
    "test": "npm run lint && npm run compile && node_modules/.bin/mocha --require source-map-support/register --recursive dist/test/unit",
    "test-with-coverage": "npm run lint-report && npm run compile && scripts/unit-test-with-coverage.js",
    "prepare": "npm run build",
    "docgen": "npm run compile && node_modules/.bin/jsdoc dist --readme EXPORTED.md -r -c jsdoc.json --package package.json"
  },
  "keywords": [
    "force",
    "salesforce",
    "sfdx",
    "salesforcedx"
  ],
  "files": [
    "docs",
    "dist",
    "messages",
    "typings",
    "!dist/test/**/*",
    "dist/test/testSetup*",
    "!dist/**/*.map"
  ],
  "dependencies": {
    "bunyan-sfdx-no-dtrace": "1.8.2",
    "chalk": "2.4.0",
    "cli-ux": "3.3.25",
<<<<<<< HEAD
    "debug": "3.1.0",
=======
    "jsen": "0.6.6",
>>>>>>> a57aa6c6
    "jsforce": "1.8.4",
    "jsonwebtoken": "7.0.0",
    "lodash": "4.17.4",
    "mkdirp": "0.5.1"
  },
  "devDependencies": {
    "@salesforce/dev-config": "1.0.4",
    "@types/chai": "4.0.4",
    "@types/jsen": "0.0.19",
    "@types/jsforce": "1.8.12",
    "@types/lodash": "4.14.88",
    "@types/mkdirp": "0.5.2",
    "@types/mocha": "2.2.42",
    "@types/node": "8.0.25",
    "@types/shelljs": "0.7.8",
    "@types/sinon": "4.3.2",
    "chai": "4.1.1",
    "docdash": "0.4.0",
    "istanbul": "v1.1.0-alpha.1",
    "jsdoc": "3.5.5",
    "mocha": "5.0.1",
    "shelljs": "0.8.1",
    "sinon": "5.0.7",
    "source-map-support": "^0.5.3",
    "ts-node": "4.1.0",
    "typescript": "2.9.1",
    "xunit-file": "1.0.0"
  },
  "types": "dist/exported.d.ts"
}<|MERGE_RESOLUTION|>--- conflicted
+++ resolved
@@ -36,11 +36,8 @@
     "bunyan-sfdx-no-dtrace": "1.8.2",
     "chalk": "2.4.0",
     "cli-ux": "3.3.25",
-<<<<<<< HEAD
     "debug": "3.1.0",
-=======
     "jsen": "0.6.6",
->>>>>>> a57aa6c6
     "jsforce": "1.8.4",
     "jsonwebtoken": "7.0.0",
     "lodash": "4.17.4",
